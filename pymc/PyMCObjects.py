--- conflicted
+++ resolved
@@ -241,11 +241,8 @@
 
     :SeeAlso: Stochastic, Node, LazyFunction, stoch, dtrm, data, Model, Container
     """
-<<<<<<< HEAD
-    def __init__(self, logp,  doc, name, parents, cache_depth=2, plot=None, verbose=None, logp_partial_gradients=None):
-=======
+
     def __init__(self, logp,  doc, name, parents, cache_depth=2, plot=None, verbose=-1, logp_partial_gradients = {}):
->>>>>>> 2e72ee51
 
         if logp_partial_gradients is None:
             logp_partial_gradients = {}
@@ -391,16 +388,8 @@
     """
     __array_priority__ =1000
 
-<<<<<<< HEAD
-    def __init__(self, eval,  doc, name, parents, dtype=None, trace=True, cache_depth=2, plot=None, verbose=None, jacobians=None, jacobian_formats=None):
-        if jacobians is None:
-            jacobians = {}
-        if jacobian_formats is None:
-            jacobian_formats = {}
-            
-=======
     def __init__(self, eval,  doc, name, parents, dtype=None, trace=True, cache_depth=2, plot=None, verbose=-1, jacobians = {}, jacobian_formats = {}):
->>>>>>> 2e72ee51
+
         self.ParentDict = ParentDict
 
         
@@ -632,11 +621,7 @@
                     observed=False,
                     cache_depth=2,
                     plot=None,
-<<<<<<< HEAD
-                    verbose=None,
-=======
                     verbose = -1,
->>>>>>> 2e72ee51
                     isdata=None, 
                     check_logp=True,
                     logp_partial_gradients=None):
